"""This module contains the model class for the LSTM model."""
import os
import logging
import numpy as np
import tensorflow as tf
from pandas import DataFrame
import matplotlib.pyplot as plt
from keras.optimizers import Adam
from datetime import datetime as dt
from keras.models import load_model
from keras.models import Model as KerasModel
from sklearn.preprocessing import MinMaxScaler
from keras.callbacks import ModelCheckpoint, EarlyStopping, TensorBoard
from keras.layers import (
    LSTM,
    Input,
    Dense,
    LayerNormalization,
    MultiHeadAttention,
)

os.environ["TF_CPP_MIN_LOG_LEVEL"] = "2"


class Model:
    """
    Model for Time Series Prediction.

    :param str path: Path to the directory where the model will be saved.
    :param str name: Name of the model.
    :param np.ndarray x_train: The training input data.
    :param np.ndarray y_train: The training output data.
    """

    def __init__(
        self,
        path: str,
        name: str,
        x_train: np.ndarray,
        y_train: np.ndarray,
    ):
        # Check if name has ":" in it, if so get characters after it
        if ":" in name:
            name = name.split(":")[1]
        self._name = name
        os.environ["LD_LIBRARY_PATH"] = "/usr/local/cuda/lib64"
        self._path = path
        self._x_train = x_train
        self._y_train = y_train
        self._model = None

    @property
    def steps_ahead(self) -> int:
        """Return the number of steps ahead that the model is capable of predicting."""
        return self._y_train.shape[1]

    def _create_model(
        self, hidden_neurons: int, num_attention_heads: int, dropout_rate: float
    ) -> KerasModel:
        input_shape = (self._x_train.shape[1], self._x_train.shape[2])
        inputs = Input(shape=input_shape)
    
        # LSTM layer
        lstm_1 = LSTM(hidden_neurons, return_sequences=True)(inputs)
        dropout_1 = tf.keras.layers.Dropout(dropout_rate)(lstm_1)
        # Separate query and value branches for Attention layer
        query = Dense(hidden_neurons)(dropout_1)
        value = Dense(hidden_neurons)(dropout_1)
    
        # Apply Attention layer
<<<<<<< HEAD
        attention = Attention()([query, value])
        lstm_2 = Bidirectional(LSTM(hidden_neurons, return_sequences=True))(attention)
        time_distributed_1 = TimeDistributed(Dense(hidden_neurons, activation=activation))(lstm_2)
        dropout_1 = Dropout(dropout_factor)(time_distributed_1)
        time_distributed_2 = TimeDistributed(Dense(self._y_train.shape[1], activation=activation))(dropout_1)
        global_max_pooling = GlobalMaxPooling1D()(time_distributed_2)
        dense_1 = Dense(hidden_neurons, activation=activation)(global_max_pooling)
        dense_2 = Dense(hidden_neurons, activation=activation)(dense_1)
        dropout_2 = Dropout(dropout_factor)(dense_2)
        dense_3 = Dense(hidden_neurons, activation=activation)(dropout_2)
        droput_3 = Dropout(dropout_factor)(dense_3)
        dense_4 = Dense(hidden_neurons, activation=activation)(droput_3)
        output = Dense(self._y_train.shape[1], activation=activation)(dense_4)
=======
        attention = MultiHeadAttention(num_attention_heads, hidden_neurons)(query, value)
        attention = tf.keras.layers.Dropout(dropout_rate)(attention)
        attention = LayerNormalization()(attention)
>>>>>>> 47d7fc99

        dropout_2 = tf.keras.layers.Dropout(dropout_rate)(attention)
        lstm_2 = LSTM(hidden_neurons, return_sequences=False)(dropout_2)
        dense_1 = Dense(hidden_neurons, activation="relu")(lstm_2)
        dropout_3 = tf.keras.layers.Dropout(dropout_rate)(dense_1)
        dense_2 = Dense(hidden_neurons, activation="relu")(dropout_3)
        dropout_4 = tf.keras.layers.Dropout(dropout_rate)(dense_2)
        dense_3 = Dense(hidden_neurons, activation="relu")(dropout_4)
        dense_4 = Dense(hidden_neurons, activation="relu")(dense_3)
        output = Dense(self._y_train.shape[1], activation="linear")(dense_4)
    
        model = KerasModel(inputs=inputs, outputs=output)
        return model

    def _plot_fit_history(self, fit):
        """Plot the fit history."""
        # High resolution plot with subplots
        date = dt.now().strftime("%Y-%m-%d_%H-%M-%S")
        plt.cla()
        plt.clf()
        plt.style.use("dark_background")
        fig, axes = plt.subplots(2, 1, figsize=(20, 10))
        # High resolution plot
        fig.set_dpi(300)
        # Plot the loss
        axes[0].plot(fit.history["loss"], label="loss")
        axes[0].plot(fit.history["val_loss"], label="val_loss")
        axes[0].set_ylabel("Loss")
        axes[0].set_xlabel("Epoch")
        axes[0].set_title("Loss")
        axes[0].legend()
        axes[0].grid()
        # Plot the metrics
        axes[1].plot(fit.history["mape"], label="mape")
        axes[1].plot(fit.history["val_mape"], label="val_mape")
        axes[1].set_ylabel("MAPE")
        axes[1].set_xlabel("Epoch")
        axes[1].set_title("MAPE")
        axes[1].legend()
        axes[1].grid()
        # Tight layout
        fig.tight_layout()
        # Set plot title
        plt.suptitle(f"Fit History {self._name} {date}")
        # Save the plot
        plt.savefig(f"{self._path}/fit_history/{self._name}.png")

    def _compile(self, hidden_neurons, dropout, activation, learning_rate, loss):
        """Compile the model."""
        optimizer = Adam(learning_rate=learning_rate)
        # Check if multiple GPUs are available
        gpu_devices = tf.config.list_physical_devices("GPU")
        device_count = len(gpu_devices)
        if device_count > 1 and os.environ.get("USE_MULTIPLE_GPUS") == "True":
            print("Using multiple GPUs.")
            strategy = tf.distribute.MirroredStrategy()
            with strategy.scope():
                #TODO: Add attention_head parameter to compile function
                model = self._create_model(hidden_neurons, 8, dropout)
                model.compile(loss=loss, optimizer=optimizer, metrics=["mape"])
        else:
            print("Using single GPU.")
            if os.environ.get("USE_MULTIPLE_GPUS") == "True":
                print("Multiple GPUs are not available.")
            else:
                print("Multiple GPUs are not enabled by environment variable.")
                #TODO: Add attention_head parameter to compile function
            model = self._create_model(hidden_neurons, 64, dropout)
            model.compile(loss=loss, optimizer=optimizer, metrics=["mape"])
        model.summary()
        # Plot the model
        try:
            tf.keras.utils.plot_model(
                model,
                to_file=f"{self._path}/models/{self._name}.png",
                show_shapes=True,
                show_layer_names=True,
                rankdir="TB",
                expand_nested=False,
                dpi=300,
            )
        except Exception as e:
            # Print exception with traceback
            print(e)
            logging.error(e)

        return model

    # TODO: Add parameter to configure model shape as lists of layers types and neurons as dict.
    def compile_and_fit(
        self,
        hidden_neurons=256,
        dropout=0.2,
        activation="tanh",
        epochs=100,
        learning_rate=0.001,
        batch_size=32,
        loss="mae",
        branched_model=False,
        patience=40,
        x_val=None,
        y_val=None,
        validation_split=0.2,
    ) -> DataFrame:
        """Compile and fit the model.

        :param int hidden_neurons: The number of neurons in the hidden layers.
        :param float dropout: The dropout factor for the dropout layers.
        :param str activation: The activation function for the hidden layers.
        :param int epochs: The number of epochs for the training process.
        :param float learning_rate: The learning rate for the training process.
        :param int batch_size: The batch size for the training process.
        :param str loss: The loss function for the training process.
        :param bool branched_model: If True, the model will be a branched model.
        :param int patience: The patience for the early stopping callback.
        :param np.ndarray x_val: The validation input data.
        :param np.ndarray y_val: The validation output data.
        :param float validation_split: The validation split for the training process.

        :returns: The fit history.

        :remarks:   • The metric for this model is fix and is the mean absolute percentage error (MAPE).
                    • If no validation data is given, the validation split will be used.
                    • The model is saved in the checkpoints folder.
                    • The validation loss is saved in the fit_history folder.
                    • The tensorboard logs are saved in the tensorboard folder.
        """
        # Say how much GPU's are available
        model = self._compile(hidden_neurons, dropout, activation, learning_rate, loss)
        # Configure callbacks (early stopping, checkpoint, tensorboard)
        model_checkpoint = ModelCheckpoint(
            filepath=f"{self._path}/checkpoints/{self._name}_train.h5",
            monitor="val_loss",
            save_best_only=True,
            save_weights_only=False,
            verbose=1,
        )
        early_stopping = EarlyStopping(
            monitor="val_loss", patience=patience, mode="min", verbose=1
        )
        tensorboard = TensorBoard(log_dir=f"{self._path}/tensorboard/{self._name}")
        # Set the validation split
        if (x_val and y_val) is not None:
            validation_split = 0
        # Fit the model
        fit = model.fit(
            self._x_train,
            self._y_train,
            epochs=epochs,
            batch_size=batch_size,
            validation_data=(x_val, y_val) if (x_val and y_val) is not None else None,
            validation_split=validation_split,
            callbacks=[tensorboard, model_checkpoint, early_stopping],
            shuffle=False,
        )
        # Load the best weights
        model.load_weights(f"{self._path}/checkpoints/{self._name}_train.h5")
        self._model = model
        self._plot_fit_history(fit)
        # Convert the fit history to dataframe
        fit = DataFrame(fit.history)
        # Save the fit history
        fit.to_csv(f"{self._path}/fit_history/{self._name}.csv", index=False)
        return fit

    def predict(
        self,
        x_input: np.ndarray,
        steps=1,
        scaler: MinMaxScaler = None,
        from_saved_model=False,
    ) -> np.ndarray:
        """Predict the output for the given input.

        :param np.ndarray x_input: The input data for the prediction as numpy array with shape (samples, time_steps, features).
        :param int steps: The number of steps to predict (one step is all steps for one sample).

        :remarks:   • If from_saved_model is False, "compile_and_fit()" must be called first.
                    • The predicted values are scaled back to the original scale if a scaler is given.
        """
        path = f"{self._path}/checkpoints/{self._name}_train.h5"
        # Get the model
        if from_saved_model:
            prediction_model = load_model(path)
            print(f"Loaded model from: {path}")
        else:
            # Check if the model has been fitted
            if self._model is None:
                raise Exception(
                    "The model has not been fitted yet, plase call compile_and_fit() first."
                )
            prediction_model = self._model
        # Predict the output
        # y_pred = model.predict(x_input, steps).flatten()
        print(f"Predict the output for {self._name}.")
        y_pred = prediction_model.predict(x_input, steps=steps, batch_size=32).flatten()
        # Reduce to only the output length
        y_pred = y_pred[: self._y_train.shape[1]]
        if scaler is not None:
            y_pred = y_pred.reshape(-1, 1)
            y_pred = scaler.inverse_transform(y_pred)
            y_pred = y_pred.flatten()
            print("Scaled back the prediction to original scale.")
        return y_pred<|MERGE_RESOLUTION|>--- conflicted
+++ resolved
@@ -68,25 +68,9 @@
         value = Dense(hidden_neurons)(dropout_1)
     
         # Apply Attention layer
-<<<<<<< HEAD
-        attention = Attention()([query, value])
-        lstm_2 = Bidirectional(LSTM(hidden_neurons, return_sequences=True))(attention)
-        time_distributed_1 = TimeDistributed(Dense(hidden_neurons, activation=activation))(lstm_2)
-        dropout_1 = Dropout(dropout_factor)(time_distributed_1)
-        time_distributed_2 = TimeDistributed(Dense(self._y_train.shape[1], activation=activation))(dropout_1)
-        global_max_pooling = GlobalMaxPooling1D()(time_distributed_2)
-        dense_1 = Dense(hidden_neurons, activation=activation)(global_max_pooling)
-        dense_2 = Dense(hidden_neurons, activation=activation)(dense_1)
-        dropout_2 = Dropout(dropout_factor)(dense_2)
-        dense_3 = Dense(hidden_neurons, activation=activation)(dropout_2)
-        droput_3 = Dropout(dropout_factor)(dense_3)
-        dense_4 = Dense(hidden_neurons, activation=activation)(droput_3)
-        output = Dense(self._y_train.shape[1], activation=activation)(dense_4)
-=======
         attention = MultiHeadAttention(num_attention_heads, hidden_neurons)(query, value)
         attention = tf.keras.layers.Dropout(dropout_rate)(attention)
         attention = LayerNormalization()(attention)
->>>>>>> 47d7fc99
 
         dropout_2 = tf.keras.layers.Dropout(dropout_rate)(attention)
         lstm_2 = LSTM(hidden_neurons, return_sequences=False)(dropout_2)
